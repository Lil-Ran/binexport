--- conflicted
+++ resolved
@@ -469,7 +469,6 @@
 
 Then extract it to `build_msvc\postgresql`, again using the utilities that
 ship with Git:
-<<<<<<< HEAD
 
     "%ProgramFiles%\Git\usr\bin\bunzip2" -c PATH\TO\postgresql-9.5.3.tar.bz2 ^
         | "%ProgramFiles%\Git\usr\bin\tar" xf -
@@ -477,15 +476,6 @@
 
 Configure and build static libraries:
 
-=======
-
-    "%ProgramFiles%\Git\usr\bin\bunzip2" -c PATH\TO\postgresql-9.5.3.tar.bz2 ^
-        | "%ProgramFiles%\Git\usr\bin\tar" xf -
-    move postgresql-9.5.3 third_party\postgresql
-
-Configure and build static libraries:
-
->>>>>>> f33dc9bc
     cd third_party\postgresql\src\tools\msvc
     echo $config-^>{openssl} = '..\..\build_msvc\openssl'; > config.pl
     "%ProgramFiles%\Git\usr\bin\sed" -i ^
